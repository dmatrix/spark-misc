--- conflicted
+++ resolved
@@ -3,13 +3,10 @@
 This directory contains example implementations of **Spark Declarative Pipelines (SDP)**, a framework for building and managing data pipelines using Apache Spark. The SDP framework enables declarative data transformations through Python decorators and SQL, providing a clean and maintainable approach to data pipeline development.
 
 ## Overview
-
-<<<<<<< HEAD
 * [Spark Connect Overview](https://spark.apache.org/docs/latest/spark-connect-overview.html)
  * [Spark Connect Architecture](https://spark.apache.org/spark-connect/)
-=======
+
 The SDP directory demonstrates two complete data processing pipelines:
->>>>>>> f57b5b96
 
 1. **BrickFood** - An e-commerce order processing and analytics system
 2. **Oil Rigs** - An industrial IoT sensor monitoring and analysis system
